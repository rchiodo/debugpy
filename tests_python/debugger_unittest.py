try:
    from urllib import quote, quote_plus, unquote_plus
except ImportError:
    from urllib.parse import quote, quote_plus, unquote_plus #@UnresolvedImport


import os
import re
import socket
import subprocess
import sys
import threading
import time

from _pydev_bundle import pydev_localhost


IS_PY3K = sys.version_info[0] >= 3

# Note: copied (don't import because we want it to be independent on the actual code because of backward compatibility).
CMD_RUN = 101
CMD_LIST_THREADS = 102
CMD_THREAD_CREATE = 103
CMD_THREAD_KILL = 104
CMD_THREAD_SUSPEND = 105
CMD_THREAD_RUN = 106
CMD_STEP_INTO = 107
CMD_STEP_OVER = 108
CMD_STEP_RETURN = 109
CMD_GET_VARIABLE = 110
CMD_SET_BREAK = 111
CMD_REMOVE_BREAK = 112
CMD_EVALUATE_EXPRESSION = 113
CMD_GET_FRAME = 114
CMD_EXEC_EXPRESSION = 115
CMD_WRITE_TO_CONSOLE = 116
CMD_CHANGE_VARIABLE = 117
CMD_RUN_TO_LINE = 118
CMD_RELOAD_CODE = 119
CMD_GET_COMPLETIONS = 120

# Note: renumbered (conflicted on merge)
CMD_CONSOLE_EXEC = 121
CMD_ADD_EXCEPTION_BREAK = 122
CMD_REMOVE_EXCEPTION_BREAK = 123
CMD_LOAD_SOURCE = 124
CMD_ADD_DJANGO_EXCEPTION_BREAK = 125
CMD_REMOVE_DJANGO_EXCEPTION_BREAK = 126
CMD_SET_NEXT_STATEMENT = 127
CMD_SMART_STEP_INTO = 128
CMD_EXIT = 129
CMD_SIGNATURE_CALL_TRACE = 130

CMD_SET_PY_EXCEPTION = 131
CMD_GET_FILE_CONTENTS = 132
CMD_SET_PROPERTY_TRACE = 133
# Pydev debug console commands
CMD_EVALUATE_CONSOLE_EXPRESSION = 134
CMD_RUN_CUSTOM_OPERATION = 135
CMD_GET_BREAKPOINT_EXCEPTION = 136
CMD_STEP_CAUGHT_EXCEPTION = 137
CMD_SEND_CURR_EXCEPTION_TRACE = 138
CMD_SEND_CURR_EXCEPTION_TRACE_PROCEEDED = 139
CMD_IGNORE_THROWN_EXCEPTION_AT = 140
CMD_ENABLE_DONT_TRACE = 141
CMD_SHOW_CONSOLE = 142

CMD_GET_ARRAY = 143
CMD_STEP_INTO_MY_CODE = 144
CMD_GET_CONCURRENCY_EVENT = 145

CMD_REDIRECT_OUTPUT = 200
CMD_GET_NEXT_STATEMENT_TARGETS = 201
CMD_SET_PROJECT_ROOTS = 202

CMD_VERSION = 501
CMD_RETURN = 502
CMD_ERROR = 901


REASON_CAUGHT_EXCEPTION = CMD_STEP_CAUGHT_EXCEPTION
REASON_UNCAUGHT_EXCEPTION = CMD_ADD_EXCEPTION_BREAK
REASON_STOP_ON_BREAKPOINT = CMD_SET_BREAK
REASON_THREAD_SUSPEND = CMD_THREAD_SUSPEND


# Always True (because otherwise when we do have an error, it's hard to diagnose).
SHOW_WRITES_AND_READS = True
SHOW_OTHER_DEBUG_INFO = True
SHOW_STDOUT = True


try:
    from thread import start_new_thread
except ImportError:
    from _thread import start_new_thread  # @UnresolvedImport

try:
    xrange
except:
    xrange = range

def overrides(method):
    '''
    Helper to check that one method overrides another (redeclared in unit-tests to avoid importing pydevd).
    '''
    def wrapper(func):
        if func.__name__ != method.__name__:
            msg = "Wrong @override: %r expected, but overwriting %r."
            msg = msg % (func.__name__, method.__name__)
            raise AssertionError(msg)

        if func.__doc__ is None:
            func.__doc__ = method.__doc__

        return func

    return wrapper

#=======================================================================================================================
# ReaderThread
#=======================================================================================================================
class ReaderThread(threading.Thread):

    TIMEOUT = 15
    
    def __init__(self, sock):
        threading.Thread.__init__(self)
        try:
            from queue import Queue
        except ImportError:
            from Queue import Queue
            
        self.setDaemon(True)
        self.sock = sock
        self._queue = Queue()
        self.all_received = []
        self._kill = False
        
    def set_timeout(self, timeout):
        self.TIMEOUT = timeout

    def get_next_message(self, context_messag):
        try:
            msg = self._queue.get(block=True, timeout=self.TIMEOUT)
        except:
            raise AssertionError('No message was written in %s seconds. Error message:\n%s' % (self.TIMEOUT, context_messag,))
        else:
            frame = sys._getframe().f_back
            frame_info = ''
            while frame:
                stack_msg = ' --  File "%s", line %s, in %s\n' % (frame.f_code.co_filename, frame.f_lineno, frame.f_code.co_name)
                if 'run' == frame.f_code.co_name:
                    frame_info = stack_msg  # Ok, found the writer thread 'run' method (show only that).
                    break
                frame_info += stack_msg
                frame = frame.f_back
            frame = None
            sys.stdout.write('Message returned in get_next_message(): %s --  ctx: %s, asked at:\n%s\n' % (unquote_plus(unquote_plus(msg)), context_messag, frame_info))
        return msg

    def run(self):
        try:
            buf = ''
            while not self._kill:
                l = self.sock.recv(1024)
                if IS_PY3K:
                    l = l.decode('utf-8')
                self.all_received.append(l)
                buf += l

                while '\n' in buf:
                    # Print each part...
                    i = buf.index('\n')+1
                    last_received = buf[:i]
                    buf = buf[i:]

                    if SHOW_WRITES_AND_READS:
                        print('Test Reader Thread Received %s' % (last_received, ))
                        
                    self._queue.put(last_received)
        except:
            pass  # ok, finished it
        finally:
            del self.all_received[:]

    def do_kill(self):
        self._kill = True
        if hasattr(self, 'sock'):
            self.sock.close()


class DebuggerRunner(object):

    def get_command_line(self):
        '''
        Returns the base command line (i.e.: ['python.exe', '-u'])
        '''
        raise NotImplementedError

    def add_command_line_args(self, args):
        writer_thread = self.writer_thread
        port = int(writer_thread.port)

        localhost = pydev_localhost.get_localhost()
        ret = [
            writer_thread.get_pydevd_file(),
            '--DEBUG_RECORD_SOCKET_READS',
            '--qt-support',
            '--client',
            localhost,
            '--port',
            str(port),
        ]
        
        if writer_thread.IS_MODULE:
            ret += ['--module']
        
        ret += ['--file'] + writer_thread.get_command_line_args()
        ret = writer_thread.update_command_line_args(ret)  # Provide a hook for the writer
        return args + ret

    def check_case(self, writer_thread_class):
        if callable(writer_thread_class):
            writer_thread = writer_thread_class()
        else:
            writer_thread = writer_thread_class
        try:
            writer_thread.start()
            for _i in xrange(40000):
                if hasattr(writer_thread, 'port'):
                    break
                time.sleep(.01)
            self.writer_thread = writer_thread

            args = self.get_command_line()

            args = self.add_command_line_args(args)

            if SHOW_OTHER_DEBUG_INFO:
                print('executing', ' '.join(args))

            ret = self.run_process(args, writer_thread)
        finally:
            writer_thread.do_kill()
            writer_thread.log = []
            
        stdout = ret['stdout']
        stderr = ret['stderr']
        writer_thread.additional_output_checks(''.join(stdout), ''.join(stderr))
        return ret

    def create_process(self, args, writer_thread):
        process = subprocess.Popen(
            args,
            stdout=subprocess.PIPE,
            stderr=subprocess.PIPE,
            cwd=writer_thread.get_cwd() if writer_thread is not None else '.',
            env=writer_thread.get_environ() if writer_thread is not None else None,
        )
        return process

    def run_process(self, args, writer_thread):
        process = self.create_process(args, writer_thread)
        stdout = []
        stderr = []
        finish = [False]

        try:
            def read(stream, buffer, debug_stream, stream_name):
                for line in stream.readlines():
                    if finish[0]:
                        return
                    if IS_PY3K:
                        line = line.decode('utf-8', errors='replace')

                    if SHOW_STDOUT:
                        debug_stream.write('%s: %s' % (stream_name, line,))
                    buffer.append(line)

            start_new_thread(read, (process.stdout, stdout, sys.stdout, 'stdout'))
            start_new_thread(read, (process.stderr, stderr, sys.stderr, 'stderr'))


            if SHOW_OTHER_DEBUG_INFO:
                print('Both processes started')

            # polls can fail (because the process may finish and the thread still not -- so, we give it some more chances to
            # finish successfully).
            initial_time = time.time()
            shown_intermediate = False
            while True:
                if process.poll() is not None:
                    break
                else:
                    if writer_thread is not None:
                        if not writer_thread.isAlive():
                            if writer_thread.FORCE_KILL_PROCESS_WHEN_FINISHED_OK:
                                process.kill()
                                continue

                            if not shown_intermediate and (time.time() - initial_time > 10):
                                print('Warning: writer thread exited and process still did not (%.2fs seconds elapsed).' % (time.time() - initial_time,))
                                shown_intermediate = True
                                
                            if time.time() - initial_time > 20:
                                process.kill()
                                time.sleep(.2)
                                self.fail_with_message(
                                    "The other process should've exited but still didn't (%.2fs seconds timeout for process to exit)." % (time.time() - initial_time,),
                                    stdout, stderr, writer_thread
                                )
                time.sleep(.2)


            if writer_thread is not None:
                if not writer_thread.FORCE_KILL_PROCESS_WHEN_FINISHED_OK:
                    poll = process.poll()
                    if poll < 0:
                        self.fail_with_message(
                            "The other process exited with error code: " + str(poll), stdout, stderr, writer_thread)


                    if stdout is None:
                        self.fail_with_message(
                            "The other process may still be running -- and didn't give any output.", stdout, stderr, writer_thread)

                    check = 0
                    while not writer_thread.check_test_suceeded_msg(stdout, stderr):
                        check += 1
                        if check == 50:
                            self.fail_with_message("TEST SUCEEDED not found.", stdout, stderr, writer_thread)
                        time.sleep(.1)

                for _i in xrange(100):
                    if not writer_thread.finished_ok:
                        time.sleep(.1)

                if not writer_thread.finished_ok:
                    self.fail_with_message(
                        "The thread that was doing the tests didn't finish successfully.", stdout, stderr, writer_thread)
        finally:
            finish[0] = True

        return {'stdout':stdout, 'stderr':stderr}

    def fail_with_message(self, msg, stdout, stderr, writerThread):
        raise AssertionError(msg+
            "\n\n===========================\nStdout: \n"+''.join(stdout)+
            "\n\n===========================\nStderr:"+''.join(stderr)+
            "\n\n===========================\nLog:\n"+'\n'.join(getattr(writerThread, 'log', [])))



#=======================================================================================================================
# AbstractWriterThread
#=======================================================================================================================
class AbstractWriterThread(threading.Thread):

    FORCE_KILL_PROCESS_WHEN_FINISHED_OK = False
    IS_MODULE = False

    def __init__(self):
        threading.Thread.__init__(self)
        self.setDaemon(True)
        self.finished_ok = False
        self._next_breakpoint_id = 0
        self.log = []
        
    def check_test_suceeded_msg(self, stdout, stderr):
        return 'TEST SUCEEDED' in ''.join(stdout)
    
    def update_command_line_args(self, args):
        return args
        
    def _ignore_stderr_line(self, line):
        if line.startswith((
            'debugger: ', 
            '>>', 
            '<<', 
            'warning: Debugger speedups',
            'pydev debugger: New process is launching',
            'pydev debugger: To debug that process'
            )):
            return True
        
        if re.match(r'^(\d+)\t(\d)+', line):
            return True
        
        return False
        
    def additional_output_checks(self, stdout, stderr):
        for line in stderr.splitlines():
            line = line.strip()
            if not line:
                continue
            if not self._ignore_stderr_line(line):
                raise AssertionError('Did not expect to have line in stderr:\n\n%s\n\nFull stderr:\n\n%s' % (line, stderr))

    def get_environ(self):
        return None

    def get_pydevd_file(self):
        dirname = os.path.dirname(__file__)
        dirname = os.path.dirname(dirname)
        return os.path.abspath(os.path.join(dirname, 'pydevd.py'))

    def get_cwd(self):
        return os.path.dirname(self.get_pydevd_file())

    def get_command_line_args(self):
        return [self.TEST_FILE]

    def do_kill(self):
        if hasattr(self, 'server_socket'):
            self.server_socket.close()
            
        if hasattr(self, 'reader_thread'):
            # if it's not created, it's not there...
            self.reader_thread.do_kill()
        if hasattr(self, 'sock'):
            self.sock.close()

    def write(self, s):
        self.log.append('write: %s' % (s,))

        if SHOW_WRITES_AND_READS:
            print('Test Writer Thread Written %s' % (s,))
        msg = s + '\n'
        if IS_PY3K:
            msg = msg.encode('utf-8')
        self.sock.send(msg)

    def start_socket(self, port=None):
        from _pydev_bundle.pydev_localhost import get_socket_name
        if SHOW_WRITES_AND_READS:
            print('start_socket')

        if port is None:
            socket_name = get_socket_name(close=True)
        else:
            socket_name = (pydev_localhost.get_localhost(), port)
        server_socket = socket.socket(socket.AF_INET, socket.SOCK_STREAM)
        server_socket.setsockopt(socket.SOL_SOCKET, socket.SO_REUSEADDR, 1)
        server_socket.bind(socket_name)
        self.port = socket_name[1]
        server_socket.listen(1)
        if SHOW_WRITES_AND_READS:
            print('Waiting in socket.accept()')
        self.server_socket = server_socket
        new_sock, addr = server_socket.accept()
        if SHOW_WRITES_AND_READS:
            print('Test Writer Thread Socket:', new_sock, addr)

        reader_thread = self.reader_thread = ReaderThread(new_sock)
        reader_thread.start()
        self.sock = new_sock

        self._sequence = -1
        # initial command is always the version
        self.write_version()
        self.log.append('start_socket')

    def next_breakpoint_id(self):
        self._next_breakpoint_id += 1
        return self._next_breakpoint_id

    def next_seq(self):
        self._sequence += 2
        return self._sequence

    def wait_for_new_thread(self):
        # wait for hit breakpoint
        last = ''
        while not '<xml><thread name="' in last or '<xml><thread name="pydevd.' in last:
            last = self.reader_thread.get_next_message('wait_for_new_thread')

        # we have something like <xml><thread name="MainThread" id="12103472" /></xml>
        splitted = last.split('"')
        thread_id = splitted[3]
        return thread_id

    def wait_for_output(self):
        # Something as:
        # <xml><io s="TEST SUCEEDED%2521" ctx="1"/></xml>
        while True:
            msg = self.reader_thread.get_next_message('wait_output')
            if "<xml><io s=" in msg:
                if 'ctx="1"' in msg:
                    ctx='stdout'
                elif 'ctx="2"' in msg:
                    ctx='stderr'
                else:
                    raise AssertionError('IO message without ctx.')
                    
                msg = unquote_plus(unquote_plus(msg.split('"')[1]))
                return msg, ctx

        
    def wait_for_breakpoint_hit(self, *args, **kwargs):
        return self.wait_for_breakpoint_hit_with_suspend_type(*args, **kwargs)[:-1]

<<<<<<< HEAD
    def wait_for_breakpoint_hit_with_suspend_type(self, reason=REASON_STOP_ON_BREAKPOINT, get_line=False, get_name=False):
=======
    def wait_for_breakpoint_hit_with_suspend_type(self, reason=CMD_SET_BREAK, get_line=False, get_name=False):
>>>>>>> f19963fb
        '''
        108 is over
        109 is return
        111 is breakpoint
        
        :param reason: may be the actual reason (int or string) or a list of reasons.
        '''
        self.log.append('Start: wait_for_breakpoint_hit')
        # wait for hit breakpoint
<<<<<<< HEAD
        last = self.reader_thread.get_next_message('wait_for_breakpoint_hit. reason=%s' % (reason,))
        while not ('stop_reason="%s"' % reason) in last:
            last = self.reader_thread.get_next_message('wait_for_breakpoint_hit. reason=%s' % (reason,))
            
=======
        last = ''
        if not isinstance(reason, (list, tuple)):
            while not ('stop_reason="%s"' % reason) in last:
                last = self.reader_thread.get_next_message('wait_for_breakpoint_hit. reason=%s' % (reason,))
        else:
            found = False
            while not found:
                last = self.reader_thread.get_next_message('wait_for_breakpoint_hit. reason=%s' % (reason,))
                for r in reason:
                    if ('stop_reason="%s"' % (r,)) in last:
                        found = True
                        break
>>>>>>> f19963fb

        # we have something like <xml><thread id="12152656" stop_reason="111"><frame id="12453120" name="encode" ...
        splitted = last.split('"')
        suspend_type = splitted[7]
        thread_id = splitted[1]
        frame_id = splitted[9]
        name = splitted[11]
        if get_line:
            self.log.append('End(0): wait_for_breakpoint_hit: %s' % (last,))
            try:
                if not get_name:
                    return thread_id, frame_id, int(splitted[15]), suspend_type
                else:
                    return thread_id, frame_id, int(splitted[15]), name, suspend_type
            except:
                raise AssertionError('Error with: %s, %s, %s.\nLast: %s.\n\nAll: %s\n\nSplitted: %s' % (
                    thread_id, frame_id, splitted[13], last, '\n'.join(self.reader_thread.all_received), splitted))

        self.log.append('End(1): wait_for_breakpoint_hit: %s' % (last,))
        if not get_name:
            return thread_id, frame_id, suspend_type
        else:
            return thread_id, frame_id, name, suspend_type

    def wait_for_get_next_statement_targets(self):
        last = ''
        while not '<xml><line>' in last:
            last = self.reader_thread.get_next_message('wait_for_get_next_statement_targets')

        matches = re.finditer(r"(<line>([0-9]*)<\/line>)", last, re.IGNORECASE)
        lines = []
        for _, match in enumerate(matches):
            try:
                lines.append(int(match.group(2)))
            except ValueError:
                pass
        return set(lines)

    def wait_for_custom_operation(self, expected):
        # wait for custom operation response, the response is double encoded
        expected_encoded = quote(quote_plus(expected))
        last = ''
        while not expected_encoded in last:
            last = self.reader_thread.get_next_message('wait_for_custom_operation. Expected (encoded): %s' % (expected_encoded,))

        return True

    def _is_var_in_last(self, expected, last):
        if expected in last:
            return True

        last = unquote_plus(last)
        if expected in last:
            return True

        # We actually quote 2 times on the backend...
        last = unquote_plus(last)
        if expected in last:
            return True
            
        return False


    def wait_for_multiple_vars(self, expected_vars):
        if not isinstance(expected_vars, (list, tuple)):
            expected_vars = [expected_vars]
            
        all_found = []
        while True:
            try:
                last = self.reader_thread.get_next_message('wait_for_multiple_vars: %s' % (expected_vars,))
            except:
                missing = []
                for v in expected_vars:
                    if v not in all_found:
                        missing.append(v)
                raise ValueError('Not Found:\n%s\nNot found messages: %s\nFound messages: %s\nExpected messages: %s' % (
                    '\n'.join(missing), len(missing), len(all_found), len(expected_vars)))
            found = 0
            for expected in expected_vars:
                if isinstance(expected, (tuple, list)):
                    for e in expected:
                        if self._is_var_in_last(e, last):
                            all_found.append(expected)
                            found += 1
                            break
                else:
                    if self._is_var_in_last(expected, last):
                        all_found.append(expected)
                        found += 1
                        
            if found == len(expected_vars):
                return True
                        
    wait_for_var = wait_for_multiple_vars
    wait_for_vars = wait_for_multiple_vars
    wait_for_evaluation = wait_for_multiple_vars

    def write_make_initial_run(self):
        self.write("101\t%s\t" % self.next_seq())
        self.log.append('write_make_initial_run')

    def write_version(self):
        self.write("501\t%s\t1.0\tWINDOWS\tID" % self.next_seq())
        
    def get_main_filename(self):
        return self.TEST_FILE

    # breakpoint_id, type, file, line, func_name, condition, expression, hit_condition, is_logpoint, suspend_policy
    def write_add_breakpoint(self, line, func, filename=None, hit_condition=None, is_logpoint=False, suspend_policy=None):
        '''
            @param line: starts at 1
        '''
        if filename is None:
            filename = self.get_main_filename()
        breakpoint_id = self.next_breakpoint_id()
        if hit_condition is None and not is_logpoint and suspend_policy is None:
            # Format kept for backward compatibility tests
            self.write("%s\t%s\t%s\t%s\t%s\t%s\t%s\tNone\tNone" % (
                CMD_SET_BREAK, self.next_seq(), breakpoint_id, 'python-line', filename, line, func))
        else:
            # Format: breakpoint_id, type, file, line, func_name, condition, expression, hit_condition, is_logpoint, suspend_policy
            self.write("%s\t%s\t%s\t%s\t%s\t%s\t%s\tNone\tNone\t%s\t%s\t%s" % (
                CMD_SET_BREAK, self.next_seq(), breakpoint_id, 'python-line', filename, line, func, hit_condition, is_logpoint, suspend_policy))
        self.log.append('write_add_breakpoint: %s line: %s func: %s' % (breakpoint_id, line, func))
        return breakpoint_id

    def write_add_exception_breakpoint(self, exception):
        self.write("%s\t%s\t%s" % (CMD_ADD_EXCEPTION_BREAK, self.next_seq(), exception))
        self.log.append('write_add_exception_breakpoint: %s' % (exception,))

    def write_set_py_exception_globals(
            self, 
            break_on_uncaught,
            break_on_caught,
            break_on_exceptions_thrown_in_same_context, 
            ignore_exceptions_thrown_in_lines_with_ignore_exception,
            ignore_libraries,
            exceptions=()
        ):
        # Only set the globals, others
        self.write("131\t%s\t%s" % (self.next_seq(), '%s;%s;%s;%s;%s;%s' % (
            'true' if break_on_uncaught else 'false', 
            'true' if break_on_caught else 'false', 
            'true' if break_on_exceptions_thrown_in_same_context else 'false', 
            'true' if ignore_exceptions_thrown_in_lines_with_ignore_exception else 'false',
            'true' if ignore_libraries else 'false',
            ';'.join(exceptions)
        )))
        self.log.append('write_set_py_exception_globals')

    def write_start_redirect(self):
        self.write("%s\t%s\t%s" % (CMD_REDIRECT_OUTPUT, self.next_seq(), 'STDERR STDOUT'))

    def write_set_project_roots(self, project_roots):
        self.write("%s\t%s\t%s" % (CMD_SET_PROJECT_ROOTS, self.next_seq(), '\t'.join(str(x) for x in project_roots)))
        
    def write_add_exception_breakpoint_with_policy(
            self, exception, notify_on_handled_exceptions, notify_on_unhandled_exceptions, ignore_libraries):
        self.write("%s\t%s\t%s" % (CMD_ADD_EXCEPTION_BREAK, self.next_seq(), '\t'.join(str(x) for x in [
            exception, notify_on_handled_exceptions, notify_on_unhandled_exceptions, ignore_libraries])))
        self.log.append('write_add_exception_breakpoint: %s' % (exception,))

    def write_remove_breakpoint(self, breakpoint_id):
        self.write("%s\t%s\t%s\t%s\t%s" % (
            CMD_REMOVE_BREAK, self.next_seq(), 'python-line', self.get_main_filename(), breakpoint_id))

    def write_change_variable(self, thread_id, frame_id, varname, value):
        self.write("%s\t%s\t%s\t%s\t%s\t%s\t%s" % (
            CMD_CHANGE_VARIABLE, self.next_seq(), thread_id, frame_id, 'FRAME', varname, value))

    def write_get_frame(self, thread_id, frame_id):
        self.write("%s\t%s\t%s\t%s\tFRAME" % (CMD_GET_FRAME, self.next_seq(), thread_id, frame_id))
        self.log.append('write_get_frame')

    def write_get_variable(self, thread_id, frame_id, var_attrs):
        self.write("%s\t%s\t%s\t%s\tFRAME\t%s" % (CMD_GET_VARIABLE, self.next_seq(), thread_id, frame_id, var_attrs))

    def write_step_over(self, thread_id):
        self.write("%s\t%s\t%s" % (CMD_STEP_OVER, self.next_seq(), thread_id,))

    def write_step_in(self, thread_id):
        self.write("%s\t%s\t%s" % (CMD_STEP_INTO, self.next_seq(), thread_id,))

    def write_step_return(self, thread_id):
        self.write("%s\t%s\t%s" % (CMD_STEP_RETURN, self.next_seq(), thread_id,))

    def write_suspend_thread(self, thread_id):
        self.write("%s\t%s\t%s" % (CMD_THREAD_SUSPEND, self.next_seq(), thread_id,))

    def write_run_thread(self, thread_id):
        self.log.append('write_run_thread')
        self.write("%s\t%s\t%s" % (CMD_THREAD_RUN, self.next_seq(), thread_id,))
        
    def write_load_source(self, filename):
        self.log.append('write_load_source')
        self.write("%s\t%s\t%s" % (CMD_LOAD_SOURCE, self.next_seq(), filename,))

    def write_kill_thread(self, thread_id):
        self.write("%s\t%s\t%s" % (CMD_THREAD_KILL, self.next_seq(), thread_id,))

    def write_set_next_statement(self, thread_id, line, func_name):
        self.write("%s\t%s\t%s\t%s\t%s" % (CMD_SET_NEXT_STATEMENT, self.next_seq(), thread_id, line, func_name,))

    def write_debug_console_expression(self, locator):
        self.write("%s\t%s\t%s" % (CMD_EVALUATE_CONSOLE_EXPRESSION, self.next_seq(), locator))

    def write_custom_operation(self, locator, style, codeOrFile, operation_fn_name):
        self.write("%s\t%s\t%s||%s\t%s\t%s" % (
            CMD_RUN_CUSTOM_OPERATION, self.next_seq(), locator, style, codeOrFile, operation_fn_name))

    def write_evaluate_expression(self, locator, expression):
        self.write("%s\t%s\t%s\t%s\t1" % (CMD_EVALUATE_EXPRESSION, self.next_seq(), locator, expression))

    def write_enable_dont_trace(self, enable):
        if enable:
            enable = 'true'
        else:
            enable = 'false'
        self.write("%s\t%s\t%s" % (CMD_ENABLE_DONT_TRACE, self.next_seq(), enable))

    def write_get_next_statement_targets(self, thread_id, frame_id):
        self.write("201\t%s\t%s\t%s" % (self.next_seq(), thread_id, frame_id))
        self.log.append('write_get_next_statement_targets')
        
    def write_list_threads(self):
        seq = self.next_seq()
        self.write("%s\t%s\t" % (CMD_LIST_THREADS, seq))
        return seq
        
    def wait_for_list_threads(self, seq):
        while True: 
            # Note: get_next_message would timeout if there's no message.
            last = self.reader_thread.get_next_message('wait_list_threads')
            if last.startswith('502\t%s' % (seq,)):
                return re.findall(r'\bid=\"(\w+)\"', last)
                
    def wait_for_message(self, accept_message, unquote_msg=True, expect_xml=True):
        import untangle
        from io import StringIO
        prev = None
        while True:
            last = self.reader_thread.get_next_message('wait_for_message')
            if unquote_msg:
                last = unquote_plus(unquote_plus(last))
            if accept_message(last):
                if expect_xml:
                    # Extract xml and return untangled.
                    try:
                        xml = last[last.index('<xml>'):]
                        if isinstance(xml, bytes):
                            xml = xml.decode('utf-8')
                        xml = untangle.parse(StringIO(xml))
                    except:
                        import traceback;traceback.print_exc()
                        raise AssertionError('Unable to parse:\n%s\nxml:\n%s' % (last, xml))
                    return xml.xml
                else:
                    return last
            if prev != last:
                print('Ignored message: %r' % (last,))
                
            prev = last

def _get_debugger_test_file(filename):
    try:
        rPath = os.path.realpath  # @UndefinedVariable
    except:
        # jython does not support os.path.realpath
        # realpath is a no-op on systems without islink support
        rPath = os.path.abspath

    ret = os.path.normcase(rPath(os.path.join(os.path.dirname(__file__), filename)))
    if not os.path.exists(ret):
        ret = os.path.join(os.path.dirname(ret), 'resources', os.path.basename(ret))
    if not os.path.exists(ret):
        raise AssertionError('Expected: %s to exist.' % (ret,))
    return ret

def get_free_port():
    from _pydev_bundle.pydev_localhost import get_socket_name
    return get_socket_name(close=True)[1]<|MERGE_RESOLUTION|>--- conflicted
+++ resolved
@@ -500,11 +500,7 @@
     def wait_for_breakpoint_hit(self, *args, **kwargs):
         return self.wait_for_breakpoint_hit_with_suspend_type(*args, **kwargs)[:-1]
 
-<<<<<<< HEAD
     def wait_for_breakpoint_hit_with_suspend_type(self, reason=REASON_STOP_ON_BREAKPOINT, get_line=False, get_name=False):
-=======
-    def wait_for_breakpoint_hit_with_suspend_type(self, reason=CMD_SET_BREAK, get_line=False, get_name=False):
->>>>>>> f19963fb
         '''
         108 is over
         109 is return
@@ -514,25 +510,17 @@
         '''
         self.log.append('Start: wait_for_breakpoint_hit')
         # wait for hit breakpoint
-<<<<<<< HEAD
-        last = self.reader_thread.get_next_message('wait_for_breakpoint_hit. reason=%s' % (reason,))
-        while not ('stop_reason="%s"' % reason) in last:
+        if not isinstance(reason, (list, tuple)):
+            reason = (reason,)
+        while True:
             last = self.reader_thread.get_next_message('wait_for_breakpoint_hit. reason=%s' % (reason,))
-            
-=======
-        last = ''
-        if not isinstance(reason, (list, tuple)):
-            while not ('stop_reason="%s"' % reason) in last:
-                last = self.reader_thread.get_next_message('wait_for_breakpoint_hit. reason=%s' % (reason,))
-        else:
             found = False
-            while not found:
-                last = self.reader_thread.get_next_message('wait_for_breakpoint_hit. reason=%s' % (reason,))
-                for r in reason:
-                    if ('stop_reason="%s"' % (r,)) in last:
-                        found = True
-                        break
->>>>>>> f19963fb
+            for r in reason:
+                if ('stop_reason="%s"' % (r,)) in last:
+                    found = True
+                    break
+            if found:
+                break
 
         # we have something like <xml><thread id="12152656" stop_reason="111"><frame id="12453120" name="encode" ...
         splitted = last.split('"')
@@ -641,7 +629,6 @@
     def get_main_filename(self):
         return self.TEST_FILE
 
-    # breakpoint_id, type, file, line, func_name, condition, expression, hit_condition, is_logpoint, suspend_policy
     def write_add_breakpoint(self, line, func, filename=None, hit_condition=None, is_logpoint=False, suspend_policy=None):
         '''
             @param line: starts at 1
