--- conflicted
+++ resolved
@@ -39,12 +39,8 @@
         'Programming Language :: Python :: 3',
         'License :: OSI Approved :: MIT License'],
       packages=['ptvsd'],
-<<<<<<< HEAD
       package_data={'ptvsd': list(get_pydevd_package_data()) + ['ThirdPartyNotices.txt']},
-=======
-      package_data={'ptvsd': list(get_pydevd_package_data())},
       ext_modules=[Extension('ptvsd.pydevd._pydevd_bundle.pydevd_cython',
                              ['ptvsd/pydevd/_pydevd_bundle/pydevd_cython.c'],
                              optional=True)],
->>>>>>> 97579f5d
       )