--- conflicted
+++ resolved
@@ -59,11 +59,7 @@
     last_line = None
 
     for offset, line in dis.findlinestarts(code_obj):
-<<<<<<< HEAD
-        if line is not None and offset is not None:
-=======
         if line is not None:
->>>>>>> d0f81de4
             line_to_offset[line] = offset
 
     if line_to_offset:
