--- conflicted
+++ resolved
@@ -252,13 +252,13 @@
         self.setDaemon(True)
         self.killReceived = False
         self.dontTraceMe = True
-<<<<<<< HEAD
 
     def setName(self, name):
         pass
 
     def setDaemon(self, daemon):
         pass
+        #raise AssertionError('always daemon now')
 
     def start(self):
         from _pydev_imps import _pydev_thread
@@ -266,9 +266,6 @@
         start_new_thread = pydev_monkey.get_original_start_new_thread(_pydev_thread)
         start_new_thread(self.run, (), {})
 
-=======
-        
->>>>>>> 2bb641c8
     def run(self):
         if sys.platform.startswith("java"):
             import org.python.core as PyCore #@UnresolvedImport
