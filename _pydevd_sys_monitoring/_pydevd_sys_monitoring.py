--- conflicted
+++ resolved
@@ -465,24 +465,6 @@
     last_line: int
 # ENDIF
 # fmt: on
-<<<<<<< HEAD
-=======
-
-    # fmt: off
-    # IFDEF CYTHON
-    # def __init__(self, dict line_to_offset, int first_line, int last_line):
-    #     self.line_to_offset = line_to_offset
-    #     self.first_line = first_line
-    #     self.last_line = last_line
-    # ELSE
-    def __init__(self, line_to_offset, first_line, last_line):
-        self.line_to_offset = line_to_offset
-        self.first_line = first_line
-        self.last_line = last_line
-
-    # ENDIF
-    # fmt: on
->>>>>>> d0f81de4
 
     # fmt: off
     # IFDEF CYTHON
